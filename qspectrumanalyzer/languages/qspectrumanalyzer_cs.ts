--- conflicted
+++ resolved
@@ -81,11 +81,22 @@
         <translation type="unfinished"></translation>
     </message>
     <message>
-<<<<<<< HEAD
-        <location filename="../__main__.py" line="472"/>
-=======
-        <location filename="__main__.py" line="468"/>
->>>>>>> 71b3d6a4
+        <location filename="../__main__.py" line="337"/>
+        <source>Frequency hops: {} | Sweep time: {:.2f} s | FPS: {:.2f}</source>
+        <translation type="unfinished"></translation>
+    </message>
+    <message>
+        <location filename="../__main__.py" line="337"/>
+        <source>N/A</source>
+        <translation type="unfinished"></translation>
+    </message>
+    <message>
+        <location filename="../__main__.py" line="504"/>
+        <source>About - QSpectrumAnalyzer</source>
+        <translation type="unfinished"></translation>
+    </message>
+    <message>
+        <location filename="../__main__.py" line="504"/>
         <source>QSpectrumAnalyzer {}</source>
         <translation type="unfinished"></translation>
     </message>
@@ -115,6 +126,81 @@
         <translation type="unfinished"></translation>
     </message>
     <message>
+        <location filename="../ui_qspectrumanalyzer.py" line="319"/>
+        <source>Start:</source>
+        <translation type="unfinished"></translation>
+    </message>
+    <message>
+        <location filename="../ui_qspectrumanalyzer.py" line="321"/>
+        <source>Stop:</source>
+        <translation type="unfinished"></translation>
+    </message>
+    <message>
+        <location filename="../ui_qspectrumanalyzer.py" line="323"/>
+        <source>Bin size:</source>
+        <translation type="unfinished"></translation>
+    </message>
+    <message>
+        <location filename="../ui_qspectrumanalyzer.py" line="326"/>
+        <source>Interval [s]:</source>
+        <translation type="unfinished"></translation>
+    </message>
+    <message>
+        <location filename="../ui_qspectrumanalyzer.py" line="327"/>
+        <source>Gain [dB]:</source>
+        <translation type="unfinished"></translation>
+    </message>
+    <message>
+        <location filename="../ui_qspectrumanalyzer.py" line="329"/>
+        <source>Corr. [ppm]:</source>
+        <translation type="unfinished"></translation>
+    </message>
+    <message>
+        <location filename="../ui_qspectrumanalyzer.py" line="330"/>
+        <source>Crop [%]:</source>
+        <translation type="unfinished"></translation>
+    </message>
+    <message>
+        <location filename="../ui_qspectrumanalyzer.py" line="331"/>
+        <source>Main curve</source>
+        <translation type="unfinished"></translation>
+    </message>
+    <message>
+        <location filename="../ui_qspectrumanalyzer.py" line="332"/>
+        <source>Colors...</source>
+        <translation type="unfinished"></translation>
+    </message>
+    <message>
+        <location filename="../ui_qspectrumanalyzer.py" line="333"/>
+        <source>Max. hold</source>
+        <translation type="unfinished"></translation>
+    </message>
+    <message>
+        <location filename="../ui_qspectrumanalyzer.py" line="334"/>
+        <source>Min. hold</source>
+        <translation type="unfinished"></translation>
+    </message>
+    <message>
+        <location filename="../ui_qspectrumanalyzer.py" line="335"/>
+        <source>Average</source>
+        <translation type="unfinished"></translation>
+    </message>
+    <message>
+        <location filename="../ui_qspectrumanalyzer.py" line="336"/>
+        <source>Smoothing</source>
+        <translation type="unfinished"></translation>
+    </message>
+    <message>
+        <location filename="../ui_qspectrumanalyzer.py" line="339"/>
+        <source>...</source>
+        <translation type="unfinished"></translation>
+    </message>
+    <message>
+        <location filename="../ui_qspectrumanalyzer.py" line="338"/>
+        <source>Persistence</source>
+        <translation type="unfinished"></translation>
+    </message>
+    <message>
         <location filename="../ui_qspectrumanalyzer.py" line="341"/>
         <source>&amp;Settings...</source>
         <translation type="unfinished"></translation>
@@ -134,108 +220,6 @@
         <source>&amp;About</source>
         <translation type="unfinished"></translation>
     </message>
-    <message>
-        <location filename="../ui_qspectrumanalyzer.py" line="326"/>
-        <source>Interval [s]:</source>
-        <translation type="unfinished"></translation>
-    </message>
-    <message>
-        <location filename="../ui_qspectrumanalyzer.py" line="327"/>
-        <source>Gain [dB]:</source>
-        <translation type="unfinished"></translation>
-    </message>
-    <message>
-        <location filename="../ui_qspectrumanalyzer.py" line="329"/>
-        <source>Corr. [ppm]:</source>
-        <translation type="unfinished"></translation>
-    </message>
-    <message>
-        <location filename="../ui_qspectrumanalyzer.py" line="330"/>
-        <source>Crop [%]:</source>
-        <translation type="unfinished"></translation>
-    </message>
-    <message>
-        <location filename="../ui_qspectrumanalyzer.py" line="319"/>
-        <source>Start:</source>
-        <translation type="unfinished"></translation>
-    </message>
-    <message>
-        <location filename="../ui_qspectrumanalyzer.py" line="321"/>
-        <source>Stop:</source>
-        <translation type="unfinished"></translation>
-    </message>
-    <message>
-        <location filename="../ui_qspectrumanalyzer.py" line="323"/>
-        <source>Bin size:</source>
-        <translation type="unfinished"></translation>
-    </message>
-    <message>
-        <location filename="../ui_qspectrumanalyzer.py" line="336"/>
-        <source>Smoothing</source>
-        <translation type="unfinished"></translation>
-    </message>
-    <message>
-        <location filename="../ui_qspectrumanalyzer.py" line="339"/>
-        <source>...</source>
-        <translation type="unfinished"></translation>
-    </message>
-    <message>
-<<<<<<< HEAD
-        <location filename="../__main__.py" line="305"/>
-=======
-        <location filename="__main__.py" line="301"/>
->>>>>>> 71b3d6a4
-        <source>N/A</source>
-        <translation type="unfinished"></translation>
-    </message>
-    <message>
-<<<<<<< HEAD
-        <location filename="../__main__.py" line="472"/>
-=======
-        <location filename="__main__.py" line="468"/>
->>>>>>> 71b3d6a4
-        <source>About - QSpectrumAnalyzer</source>
-        <translation type="unfinished"></translation>
-    </message>
-    <message>
-        <location filename="../ui_qspectrumanalyzer.py" line="338"/>
-        <source>Persistence</source>
-        <translation type="unfinished"></translation>
-    </message>
-    <message>
-        <location filename="../ui_qspectrumanalyzer.py" line="335"/>
-        <source>Average</source>
-        <translation type="unfinished"></translation>
-    </message>
-    <message>
-        <location filename="../ui_qspectrumanalyzer.py" line="332"/>
-        <source>Colors...</source>
-        <translation type="unfinished"></translation>
-    </message>
-    <message>
-        <location filename="../ui_qspectrumanalyzer.py" line="331"/>
-        <source>Main curve</source>
-        <translation type="unfinished"></translation>
-    </message>
-    <message>
-<<<<<<< HEAD
-        <location filename="../__main__.py" line="305"/>
-=======
-        <location filename="__main__.py" line="301"/>
->>>>>>> 71b3d6a4
-        <source>Frequency hops: {} | Sweep time: {:.2f} s | FPS: {:.2f}</source>
-        <translation type="unfinished"></translation>
-    </message>
-    <message>
-        <location filename="../ui_qspectrumanalyzer.py" line="333"/>
-        <source>Max. hold</source>
-        <translation type="unfinished"></translation>
-    </message>
-    <message>
-        <location filename="../ui_qspectrumanalyzer.py" line="334"/>
-        <source>Min. hold</source>
-        <translation type="unfinished"></translation>
-    </message>
 </context>
 <context>
     <name>QSpectrumAnalyzerPersistence</name>
@@ -245,133 +229,101 @@
         <translation type="unfinished"></translation>
     </message>
     <message>
+        <location filename="../ui_qspectrumanalyzer_persistence.py" line="69"/>
+        <source>Decay function:</source>
+        <translation type="unfinished"></translation>
+    </message>
+    <message>
+        <location filename="../ui_qspectrumanalyzer_persistence.py" line="70"/>
+        <source>linear</source>
+        <translation type="unfinished"></translation>
+    </message>
+    <message>
+        <location filename="../ui_qspectrumanalyzer_persistence.py" line="71"/>
+        <source>exponential</source>
+        <translation type="unfinished"></translation>
+    </message>
+    <message>
         <location filename="../ui_qspectrumanalyzer_persistence.py" line="72"/>
         <source>Persistence length:</source>
         <translation type="unfinished"></translation>
     </message>
-    <message>
-        <location filename="../ui_qspectrumanalyzer_persistence.py" line="69"/>
-        <source>Decay function:</source>
-        <translation type="unfinished"></translation>
-    </message>
-    <message>
-        <location filename="../ui_qspectrumanalyzer_persistence.py" line="70"/>
-        <source>linear</source>
-        <translation type="unfinished"></translation>
-    </message>
-    <message>
-        <location filename="../ui_qspectrumanalyzer_persistence.py" line="71"/>
-        <source>exponential</source>
-        <translation type="unfinished"></translation>
-    </message>
 </context>
 <context>
     <name>QSpectrumAnalyzerSettings</name>
-    <message>
-<<<<<<< HEAD
-        <location filename="../ui_qspectrumanalyzer_settings.py" line="111"/>
-=======
-        <location filename="ui_qspectrumanalyzer_settings.py" line="114"/>
->>>>>>> 71b3d6a4
-        <source>rtl_power</source>
-        <translation type="unfinished"></translation>
-    </message>
-    <message>
-<<<<<<< HEAD
-        <location filename="../ui_qspectrumanalyzer_settings.py" line="114"/>
-=======
-        <location filename="ui_qspectrumanalyzer_settings.py" line="115"/>
->>>>>>> 71b3d6a4
-        <source>...</source>
-        <translation type="unfinished"></translation>
-    </message>
-    <message>
-<<<<<<< HEAD
-        <location filename="../ui_qspectrumanalyzer_settings.py" line="110"/>
-=======
-        <location filename="ui_qspectrumanalyzer_settings.py" line="111"/>
->>>>>>> 71b3d6a4
-        <source>rtl_power_fftw</source>
-        <translation type="unfinished"></translation>
-    </message>
-    <message>
-<<<<<<< HEAD
-        <location filename="../ui_qspectrumanalyzer_settings.py" line="107"/>
-=======
-        <location filename="ui_qspectrumanalyzer_settings.py" line="109"/>
->>>>>>> 71b3d6a4
-        <source>&amp;Backend:</source>
-        <translation type="unfinished"></translation>
-    </message>
-    <message>
-<<<<<<< HEAD
-        <location filename="../ui_qspectrumanalyzer_settings.py" line="112"/>
-=======
-        <location filename="ui_qspectrumanalyzer_settings.py" line="113"/>
->>>>>>> 71b3d6a4
-        <source>E&amp;xecutable:</source>
-        <translation type="unfinished"></translation>
-    </message>
-    <message>
-<<<<<<< HEAD
-        <location filename="../ui_qspectrumanalyzer_settings.py" line="117"/>
-=======
-        <location filename="ui_qspectrumanalyzer_settings.py" line="116"/>
->>>>>>> 71b3d6a4
-        <source>&amp;Waterfall history size:</source>
-        <translation type="unfinished"></translation>
-    </message>
-    <message>
-<<<<<<< HEAD
-        <location filename="../ui_qspectrumanalyzer_settings.py" line="116"/>
-=======
-        <location filename="ui_qspectrumanalyzer_settings.py" line="118"/>
->>>>>>> 71b3d6a4
-        <source>Sa&amp;mple rate:</source>
-        <translation type="unfinished"></translation>
-    </message>
     <message>
         <location filename="../__main__.py" line="50"/>
         <source>Select executable - QSpectrumAnalyzer</source>
         <translation type="unfinished"></translation>
     </message>
     <message>
-<<<<<<< HEAD
-        <location filename="../ui_qspectrumanalyzer_settings.py" line="106"/>
-=======
-        <location filename="ui_qspectrumanalyzer_settings.py" line="108"/>
->>>>>>> 71b3d6a4
+        <location filename="../ui_qspectrumanalyzer_settings.py" line="107"/>
         <source>Settings - QSpectrumAnalyzer</source>
         <translation type="unfinished"></translation>
     </message>
     <message>
-<<<<<<< HEAD
+        <location filename="../ui_qspectrumanalyzer_settings.py" line="108"/>
+        <source>&amp;Backend:</source>
+        <translation type="unfinished"></translation>
+    </message>
+    <message>
+        <location filename="../ui_qspectrumanalyzer_settings.py" line="115"/>
+        <source>soapy_power</source>
+        <translation type="unfinished"></translation>
+    </message>
+    <message>
+        <location filename="../ui_qspectrumanalyzer_settings.py" line="110"/>
+        <source>rx_power</source>
+        <translation type="unfinished"></translation>
+    </message>
+    <message>
+        <location filename="../ui_qspectrumanalyzer_settings.py" line="111"/>
+        <source>rtl_power_fftw</source>
+        <translation type="unfinished"></translation>
+    </message>
+    <message>
+        <location filename="../ui_qspectrumanalyzer_settings.py" line="112"/>
+        <source>rtl_power</source>
+        <translation type="unfinished"></translation>
+    </message>
+    <message>
         <location filename="../ui_qspectrumanalyzer_settings.py" line="113"/>
-        <source>soapy_power</source>
-        <translation type="unfinished"></translation>
-    </message>
-    <message>
-        <location filename="../ui_qspectrumanalyzer_settings.py" line="115"/>
+        <source>hackrf_sweep</source>
+        <translation type="unfinished"></translation>
+    </message>
+    <message>
+        <location filename="../ui_qspectrumanalyzer_settings.py" line="114"/>
+        <source>E&amp;xecutable:</source>
+        <translation type="unfinished"></translation>
+    </message>
+    <message>
+        <location filename="../ui_qspectrumanalyzer_settings.py" line="116"/>
+        <source>...</source>
+        <translation type="unfinished"></translation>
+    </message>
+    <message>
+        <location filename="../ui_qspectrumanalyzer_settings.py" line="117"/>
         <source>Device:</source>
         <translation type="unfinished"></translation>
     </message>
     <message>
-        <location filename="../ui_qspectrumanalyzer_settings.py" line="109"/>
-        <source>rx_power</source>
-=======
-        <location filename="ui_qspectrumanalyzer_settings.py" line="117"/>
-        <source>&amp;Device index:</source>
->>>>>>> 71b3d6a4
-        <translation type="unfinished"></translation>
-    </message>
-    <message>
-        <location filename="ui_qspectrumanalyzer_settings.py" line="112"/>
-        <source>hackrf_sweep</source>
+        <location filename="../ui_qspectrumanalyzer_settings.py" line="118"/>
+        <source>Sa&amp;mple rate:</source>
+        <translation type="unfinished"></translation>
+    </message>
+    <message>
+        <location filename="../ui_qspectrumanalyzer_settings.py" line="119"/>
+        <source>&amp;Waterfall history size:</source>
         <translation type="unfinished"></translation>
     </message>
 </context>
 <context>
     <name>QSpectrumAnalyzerSmooth</name>
+    <message>
+        <location filename="../ui_qspectrumanalyzer_smooth.py" line="73"/>
+        <source>Smoothing - QSpectrumAnalyzer</source>
+        <translation type="unfinished"></translation>
+    </message>
     <message>
         <location filename="../ui_qspectrumanalyzer_smooth.py" line="74"/>
         <source>&amp;Window function:</source>
@@ -407,10 +359,5 @@
         <source>Window len&amp;gth:</source>
         <translation type="unfinished"></translation>
     </message>
-    <message>
-        <location filename="../ui_qspectrumanalyzer_smooth.py" line="73"/>
-        <source>Smoothing - QSpectrumAnalyzer</source>
-        <translation type="unfinished"></translation>
-    </message>
 </context>
 </TS>