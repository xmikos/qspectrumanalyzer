--- conflicted
+++ resolved
@@ -45,11 +45,12 @@
        </item>
        <item>
         <property name="text">
-<<<<<<< HEAD
          <string>rtl_power</string>
-=======
+        </property>
+       </item>
+       <item>
+        <property name="text">
          <string>hackrf_sweep</string>
->>>>>>> 71b3d6a4
         </property>
        </item>
       </widget>
