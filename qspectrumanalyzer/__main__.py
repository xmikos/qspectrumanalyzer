--- conflicted
+++ resolved
@@ -5,11 +5,7 @@
 from PyQt4 import QtCore, QtGui
 
 from qspectrumanalyzer.version import __version__
-<<<<<<< HEAD
-from qspectrumanalyzer.backend import RtlPowerThread, RtlPowerFftwThread, SoapyPowerThread, RxPowerThread
-=======
-from qspectrumanalyzer.backend import RtlPowerThread, RtlPowerFftwThread, HackRFSweepThread
->>>>>>> 71b3d6a4
+from qspectrumanalyzer.backend import RtlPowerThread, RtlPowerFftwThread, SoapyPowerThread, RxPowerThread, HackRFSweepThread
 from qspectrumanalyzer.data import DataStorage
 from qspectrumanalyzer.plot import SpectrumPlotWidget, WaterfallPlotWidget
 from qspectrumanalyzer.utils import color_to_str, str_to_color
@@ -59,9 +55,8 @@
     def on_backendComboBox_currentIndexChanged(self, text):
         """Change executable when backend is changed"""
         self.executableEdit.setText(text)
-<<<<<<< HEAD
         self.deviceEdit.setText("")
-=======
+
         if text == "hackrf_sweep":
             self.sampleRateSpinBox.setMinimum(20000000)
             self.sampleRateSpinBox.setMaximum(20000000)
@@ -70,7 +65,6 @@
             self.sampleRateSpinBox.setMinimum(0)
             self.sampleRateSpinBox.setMaximum(25000000)
             self.sampleRateSpinBox.setValue(2560000)
->>>>>>> 71b3d6a4
 
     def accept(self):
         """Save settings when dialog is accepted"""
@@ -201,7 +195,6 @@
         self.data_storage.peak_hold_max_updated.connect(self.spectrumPlotWidget.update_peak_hold_max)
         self.data_storage.peak_hold_min_updated.connect(self.spectrumPlotWidget.update_peak_hold_min)
 
-<<<<<<< HEAD
         backend = settings.value("backend", "soapy_power")
         if backend == "soapy_power":
             self.power_thread = SoapyPowerThread(self.data_storage)
@@ -209,33 +202,6 @@
             self.power_thread = RxPowerThread(self.data_storage)
         elif backend == "rtl_power_fftw":
             self.power_thread = RtlPowerFftwThread(self.data_storage)
-        else:
-            self.power_thread = RtlPowerThread(self.data_storage)
-=======
-        backend = settings.value("backend", "rtl_power")
-        if backend == "rtl_power_fftw":
-            self.gainSpinBox.setMinimum(-1)
-            self.gainSpinBox.setMaximum(49)
-            self.gainSpinBox.setValue(-1)
-            self.startFreqSpinBox.setMinimum(24)
-            self.startFreqSpinBox.setMaximum(1766)
-            self.startFreqSpinBox.setValue(87)
-            self.stopFreqSpinBox.setMinimum(24)
-            self.stopFreqSpinBox.setMaximum(1766)
-            self.stopFreqSpinBox.setValue(108)
-            self.binSizeSpinBox.setMinimum(0)
-            self.binSizeSpinBox.setMaximum(2800)
-            self.binSizeSpinBox.setValue(10)
-            self.intervalSpinBox.setMinimum(0)
-            self.intervalSpinBox.setMaximum(999)
-            self.intervalSpinBox.setValue(10)
-            self.ppmSpinBox.setMinimum(-999)
-            self.ppmSpinBox.setMaximum(999)
-            self.ppmSpinBox.setValue(0)
-            self.cropSpinBox.setMinimum(0)
-            self.cropSpinBox.setMaximum(99)
-            self.cropSpinBox.setValue(0)
-            self.rtl_power_thread = RtlPowerFftwThread(self.data_storage)
         elif backend == "hackrf_sweep":
             self.gainSpinBox.setMinimum(0)
             self.gainSpinBox.setMaximum(102)
@@ -258,32 +224,9 @@
             self.cropSpinBox.setMinimum(0)
             self.cropSpinBox.setMaximum(0)
             self.cropSpinBox.setValue(0)
-            self.rtl_power_thread = HackRFSweepThread(self.data_storage)
-            print(self.rtl_power_thread)
+            self.power_thread = HackRFSweepThread(self.data_storage)
         else:
-            self.gainSpinBox.setMinimum(-1)
-            self.gainSpinBox.setMaximum(49)
-            self.gainSpinBox.setValue(-1)
-            self.startFreqSpinBox.setMinimum(24)
-            self.startFreqSpinBox.setMaximum(1766)
-            self.startFreqSpinBox.setValue(87)
-            self.stopFreqSpinBox.setMinimum(24)
-            self.stopFreqSpinBox.setMaximum(1766)
-            self.stopFreqSpinBox.setValue(108)
-            self.binSizeSpinBox.setMinimum(0)
-            self.binSizeSpinBox.setMaximum(2800)
-            self.binSizeSpinBox.setValue(10)
-            self.intervalSpinBox.setMinimum(0)
-            self.intervalSpinBox.setMaximum(999)
-            self.intervalSpinBox.setValue(10)
-            self.ppmSpinBox.setMinimum(-999)
-            self.ppmSpinBox.setMaximum(999)
-            self.ppmSpinBox.setValue(0)
-            self.cropSpinBox.setMinimum(0)
-            self.cropSpinBox.setMaximum(99)
-            self.cropSpinBox.setValue(0)
-            self.rtl_power_thread = RtlPowerThread(self.data_storage)
->>>>>>> 71b3d6a4
+            self.power_thread = RtlPowerThread(self.data_storage)
 
         self.power_thread.powerThreadStarted.connect(self.update_buttons)
         self.power_thread.powerThreadStopped.connect(self.update_buttons)
